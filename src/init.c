/*
  init.c
  system initialization and global state
*/
#include <stdlib.h>
#include <string.h>
#include <setjmp.h>
#include <assert.h>
#if defined(__linux) || defined(__APPLE__) || defined(__FreeBSD__)
#include <sys/types.h>
#include <sys/stat.h>
#include <sys/resource.h>
#include <sys/mman.h>
#include <unistd.h>
#endif
#include <errno.h>
#include <signal.h>
#include <libgen.h>
#include <getopt.h>
#include "julia.h"
#include <stdio.h>
#ifdef __WIN32__
# define WIN32_LEAN_AND_MEAN
# include <windows.h>
#else
#include "../external/libuv/include/uv-private/ev.h"
#endif

int jl_boot_file_loaded = 0;

char *jl_stack_lo;
char *jl_stack_hi;
size_t jl_page_size;

static void jl_find_stack_bottom(void)
{
    size_t stack_size;
#if defined(__linux) || defined(__APPLE__) || defined(__FreeBSD__)
    struct rlimit rl;
    getrlimit(RLIMIT_STACK, &rl);
    stack_size = rl.rlim_cur;
#else
    stack_size = 262144;  // guess
#endif
    jl_stack_hi = (char*)&stack_size;
    jl_stack_lo = jl_stack_hi - stack_size;
}

#ifndef __WIN32__
void fpe_handler(int arg)
{
    (void)arg;
    sigset_t sset;
    sigemptyset(&sset);
    sigaddset(&sset, SIGFPE);
    sigprocmask(SIG_UNBLOCK, &sset, NULL);

    jl_divide_by_zero_error();
}

void segv_handler(int sig, siginfo_t *info, void *context)
{
    sigset_t sset;
    sigemptyset(&sset);
    sigaddset(&sset, SIGSEGV);
    sigprocmask(SIG_UNBLOCK, &sset, NULL);

#ifdef COPY_STACKS
    if ((char*)info->si_addr > (char*)jl_stack_lo-3000000 &&
        (char*)info->si_addr < (char*)jl_stack_hi) {
#else
    if ((char*)info->si_addr > (char*)jl_current_task->stack-8192 &&
        (char*)info->si_addr <
        (char*)jl_current_task->stack+jl_current_task->ssize) {
#endif
        jl_raise(jl_stackovf_exception);
    }
    else {
        signal(SIGSEGV, SIG_DFL);
    }
}

#endif

volatile sig_atomic_t jl_signal_pending = 0;
volatile sig_atomic_t jl_defer_signal = 0;

#ifdef __WIN32__
volatile HANDLE hMainThread;
void restore_signals() { }
void win_raise_sigint() {
	jl_raise(jl_interrupt_exception);
}
BOOL WINAPI sigint_handler(DWORD wsig) //This needs winapi types to guarantee __stdcall
{	
	int sig;
	switch(sig){
	//	case ...: usig = ...; break;
		default: sig = wsig;
	}
    if (jl_defer_signal) {
        jl_signal_pending = sig;
    } else {
        jl_signal_pending = 0;
		SuspendThread(hMainThread);
		CONTEXT ctxThread;
		memset(&ctxThread,0,sizeof(CONTEXT));
		ctxThread.ContextFlags = CONTEXT_CONTROL | CONTEXT_INTEGER;
		if (!GetThreadContext(hMainThread, &ctxThread)) {
			//error
			printf("error: GetThreadContext failed\n");
			return 0;
		}
		ctxThread.Eip = (DWORD)&win_raise_sigint; //on win64, use .Rip = (DWORD64)...
		if (!SetThreadContext(hMainThread,&ctxThread)) {
			printf("error: SetThreadContext failed\n");
			//error
			return 0;
		}
		if ((DWORD)-1 == ResumeThread (hMainThread)) {
			printf("error: ResumeThread failed\n");
			//error
			return 0;
		}
    }
	return 1;
}
#else	
void restore_signals() {
	sigset_t sset;
	sigemptyset (&sset);
	sigprocmask (SIG_SETMASK, &sset, 0);
}
void sigint_handler(int sig, siginfo_t *info, void *context)
{	
    if (jl_defer_signal) {
        jl_signal_pending = sig;
    } else {
        jl_signal_pending = 0;
        ev_break(jl_global_event_loop()->ev,EVBREAK_CANCEL);
        ev_break(jl_local_event_loop()->ev,EVBREAK_CANCEL);
        jl_raise(jl_interrupt_exception);
    }
}
#endif
void jl_get_builtin_hooks(void);

uv_lib_t jl_dl_handle;
#ifdef __WIN32__
uv_lib_t jl_ntdll_handle;
uv_lib_t jl_kernel32_handle;
uv_lib_t jl_crtdll_handle;
uv_lib_t jl_winsock_handle;
#endif
uv_loop_t *jl_event_loop;
uv_loop_t *jl_io_loop;

#ifdef COPY_STACKS
void jl_switch_stack(jl_task_t *t, jmp_buf *where);
extern jmp_buf * volatile jl_jmp_target;
#endif

#ifdef __WIN32__
static long chachedPagesize = 0;
long getPageSize (void) {
	if (!chachedPagesize) {
        SYSTEM_INFO systemInfo;
        GetSystemInfo (&systemInfo);
        chachedPagesize = systemInfo.dwPageSize;
    }
    return chachedPagesize;
}
#else
long getPageSize (void) {
	return sysconf(_SC_PAGESIZE);
}
#endif

void *init_stdio_handle(uv_file fd,int readable)
{
    void *handle;
    uv_handle_type type = uv_guess_handle(fd);
    switch(type)
    {
        case UV_TTY:
            handle = malloc(sizeof(uv_tty_t));
            uv_tty_init(jl_io_loop,(uv_tty_t*)handle,fd,readable);
            ((uv_tty_t*)handle)->data=0;
            uv_tty_set_mode((void*)handle,1); //raw stdio
            break;
        case UV_NAMED_PIPE:
            handle = malloc(sizeof(uv_pipe_t));
            uv_pipe_init(jl_io_loop,(uv_pipe_t*)handle,0);
            uv_pipe_open((uv_pipe_t*)handle,fd);
            ((uv_pipe_t*)handle)->data=0;
            break;
        case UV_FILE:
            if(readable)
                jl_error("stdin readine from files is not yet supported");
            if(fd == 1)
                handle=ios_stdout;
            else if(fd == 2)
                handle=ios_stderr;
            else
                jl_error("unknown file stream");
            break;
        default:
            handle=0;
            jl_errorf("This type of handle for stdio is not yet supported (%d)!\n",type);
            break;
    }
    return handle;
}

void init_stdio()
{
    jl_stdin_tty = init_stdio_handle(0,1);
    jl_stdout_tty = init_stdio_handle(1,0);
    jl_stderr_tty = init_stdio_handle(2,0);
}

void julia_init(char *imageFile)
{
    jl_page_size = getPageSize();
    jl_find_stack_bottom();
    jl_dl_handle = jl_load_dynamic_library(NULL);
#ifdef __WIN32__
    uv_dlopen("ntdll.dll",&jl_ntdll_handle); //bypass julia's pathchecking for system dlls
    uv_dlopen("Kernel32.dll",&jl_kernel32_handle);
    uv_dlopen("msvcrt.dll",&jl_crtdll_handle);
    uv_dlopen("Ws2_32.dll",&jl_winsock_handle);
#endif
    jl_io_loop =  uv_loop_new(); //this loop will handle io/sockets - if not handled otherwise
    jl_event_loop = uv_default_loop(); //this loop will internal events (spawining process etc.) - this has to be the uv default loop as that's the only supported loop for processes ;(
    //init io
    init_stdio();
#ifdef JL_GC_MARKSWEEP
    jl_gc_init();
    jl_gc_disable();
#endif
    jl_init_frontend();
    jl_init_types();
    jl_init_tasks(jl_stack_lo, jl_stack_hi-jl_stack_lo);
    jl_init_codegen();
    jl_an_empty_cell = (jl_value_t*)jl_alloc_cell_1d(0);

    jl_init_serializer();

    if (!imageFile) {
        jl_core_module = jl_new_module(jl_symbol("Core"));
        jl_current_module = jl_core_module;
        jl_init_intrinsic_functions();
        jl_init_primitives();
        jl_load("src/boot.jl");
        jl_get_builtin_hooks();
        jl_boot_file_loaded = 1;
        jl_init_box_caches();
    }

    if (imageFile) {
        JL_TRY {
            jl_restore_system_image(imageFile);
        }
        JL_CATCH {
<<<<<<< HEAD
            jl_printf(jl_stderr_tty, "error during init:\n");
            jl_show(jl_exception_in_transit);
            jl_printf(jl_stdout_tty, "\n");
            jl_exit(1);
=======
            ios_printf(ios_stderr, "error during init:\n");
            jl_show(jl_stderr_obj(), jl_exception_in_transit);
            ios_printf(ios_stdout, "\n");
            exit(1);
>>>>>>> 2377c60f
        }
    }

#ifndef __WIN32__
	
    struct sigaction actf;
    memset(&actf, 0, sizeof(struct sigaction));
    sigemptyset(&actf.sa_mask);
    actf.sa_handler = fpe_handler;
    actf.sa_flags = 0;
    if (sigaction(SIGFPE, &actf, NULL) < 0) {
        jl_printf(jl_stderr_tty, "sigaction: %s\n", strerror(errno));
        jl_exit(1);
    }

    stack_t ss;
    ss.ss_flags = 0;
    ss.ss_size = SIGSTKSZ;
    ss.ss_sp = malloc(ss.ss_size);
    if (sigaltstack(&ss, NULL) < 0) {
        jl_printf(jl_stderr_tty, "sigaltstack: %s\n", strerror(errno));
        jl_exit(1);
    }
	
    struct sigaction act;
    memset(&act, 0, sizeof(struct sigaction));
    sigemptyset(&act.sa_mask);
    act.sa_sigaction = segv_handler;
    act.sa_flags = SA_ONSTACK | SA_SIGINFO;
    if (sigaction(SIGSEGV, &act, NULL) < 0) {
        jl_printf(jl_stderr_tty, "sigaction: %s\n", strerror(errno));
        jl_exit(1);
    }
#endif
#ifdef JL_GC_MARKSWEEP
    jl_gc_enable();
#endif

}

DLLEXPORT void jl_install_sigint_handler()
{
#ifdef __WIN32__
	DuplicateHandle( GetCurrentProcess(), GetCurrentThread(),
		GetCurrentProcess(), (PHANDLE)&hMainThread, 0,
		TRUE, DUPLICATE_SAME_ACCESS );
    SetConsoleCtrlHandler((PHANDLER_ROUTINE)sigint_handler,1);
#else
    struct sigaction act;
    memset(&act, 0, sizeof(struct sigaction));
    sigemptyset(&act.sa_mask);
    act.sa_sigaction = sigint_handler;
    act.sa_flags = SA_SIGINFO;
    if (sigaction(SIGINT, &act, NULL) < 0) {
        jl_printf(jl_stderr_tty, "sigaction: %s\n", strerror(errno));
        jl_exit(1);
    }
#endif
    //printf("sigint installed\n");

}

DLLEXPORT
int julia_trampoline(int argc, char *argv[], int (*pmain)(int ac,char *av[]))
{
#ifdef COPY_STACKS
    // initialize base context of root task
    jl_root_task->stackbase = (char*)&argc;
    if (setjmp(jl_root_task->base_ctx)) {
        jl_switch_stack(jl_current_task, jl_jmp_target);
    }
#endif
    return pmain(argc, argv);
}

jl_function_t *jl_typeinf_func=NULL;

DLLEXPORT void jl_enable_inference(void)
{
    if (jl_typeinf_func != NULL) return;
    jl_typeinf_func = (jl_function_t*)jl_get_global(jl_base_module,
                                                    jl_symbol("typeinf_ext"));
}

static jl_value_t *core(char *name)
{
    return jl_get_global(jl_core_module, jl_symbol(name));
}

static jl_value_t *basemod(char *name)
{
    return jl_get_global(jl_base_module, jl_symbol(name));
}

jl_function_t *jl_method_missing_func=NULL;

// fetch references to things defined in boot.jl
void jl_get_builtin_hooks(void)
{
    jl_nothing      = core("nothing");
    jl_root_task->tls = jl_nothing;

    jl_char_type    = (jl_bits_type_t*)core("Char");
    jl_int8_type    = (jl_bits_type_t*)core("Int8");
    jl_uint8_type   = (jl_bits_type_t*)core("Uint8");
    jl_int16_type   = (jl_bits_type_t*)core("Int16");
    jl_uint16_type  = (jl_bits_type_t*)core("Uint16");
    jl_uint32_type  = (jl_bits_type_t*)core("Uint32");
    jl_uint64_type  = (jl_bits_type_t*)core("Uint64");

    jl_float32_type = (jl_bits_type_t*)core("Float32");
    jl_float64_type = (jl_bits_type_t*)core("Float64");

    jl_stackovf_exception =
        jl_apply((jl_function_t*)core("StackOverflowError"), NULL, 0);
    jl_divbyzero_exception =
        jl_apply((jl_function_t*)core("DivideByZeroError"), NULL, 0);
    jl_undefref_exception =
        jl_apply((jl_function_t*)core("UndefRefError"),NULL,0);
    jl_interrupt_exception =
        jl_apply((jl_function_t*)core("InterruptException"),NULL,0);
    jl_memory_exception =
        jl_apply((jl_function_t*)core("MemoryError"),NULL,0);

    jl_weakref_type = (jl_struct_type_t*)core("WeakRef");
    jl_ascii_string_type = (jl_struct_type_t*)core("ASCIIString");
    jl_utf8_string_type = (jl_struct_type_t*)core("UTF8String");
    jl_symbolnode_type = (jl_struct_type_t*)core("SymbolNode");

    jl_array_uint8_type =
        (jl_type_t*)jl_apply_type((jl_value_t*)jl_array_type,
                                  jl_tuple2(jl_uint8_type,
                                            jl_box_long(1)));
}

DLLEXPORT void jl_get_system_hooks(void)
{
    if (jl_method_missing_func) return; // only do this once

    jl_errorexception_type = (jl_struct_type_t*)basemod("ErrorException");
    jl_typeerror_type = (jl_struct_type_t*)basemod("TypeError");
    jl_loaderror_type = (jl_struct_type_t*)basemod("LoadError");
    jl_backtrace_type = (jl_struct_type_t*)basemod("BackTrace");

    jl_method_missing_func = (jl_function_t*)basemod("method_missing");
}<|MERGE_RESOLUTION|>--- conflicted
+++ resolved
@@ -262,17 +262,10 @@
             jl_restore_system_image(imageFile);
         }
         JL_CATCH {
-<<<<<<< HEAD
             jl_printf(jl_stderr_tty, "error during init:\n");
-            jl_show(jl_exception_in_transit);
+            jl_show(jl_stderr_obj(), jl_exception_in_transit);
             jl_printf(jl_stdout_tty, "\n");
             jl_exit(1);
-=======
-            ios_printf(ios_stderr, "error during init:\n");
-            jl_show(jl_stderr_obj(), jl_exception_in_transit);
-            ios_printf(ios_stdout, "\n");
-            exit(1);
->>>>>>> 2377c60f
         }
     }
 
